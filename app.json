--- conflicted
+++ resolved
@@ -12,20 +12,12 @@
     "AWS ES Kibana"
   ],
   "env": {
-<<<<<<< HEAD
     "BIND_ADDRESS": "0.0.0.0",
     "AWS_ACCESS_KEY_ID": "Your AWS Access Key ID Here",
     "AWS_SECRET_ACCESS_KEY": "Your AWS Secret Key Here",
     "ENDPOINT": "ES Endpoint (ex: my-endpoint.region-1.es.amazonaws.com)",
     "USER": "HTTP Auth Username",
-    "PASSWORD": "HTTP Auth Password"
-=======
-    "AWS_ACCESS_KEY_ID" : "Your AWS Access Key ID Here",
-    "AWS_SECRET_ACCESS_KEY" : "Your AWS Secret Key Here",
-    "ENDPOINT" : "ES Endpoint (ex: my-endpoint.region-1.es.amazonaws.com)",
-    "USER" : "HTTP Auth Username",
     "PASSWORD" : "HTTP Auth Password",
     "HEALTH_PATH" : "Optional HTTP Path for health check (ex: '/health')"
->>>>>>> 751b73df
   }
 }