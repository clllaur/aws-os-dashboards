--- conflicted
+++ resolved
@@ -23,11 +23,7 @@
 
     aws-es-kibana <cluster-endpoint>
 
-<<<<<<< HEAD
-Where cluster-endpoint can be either a URL (i.e. https://search-xxxxx.us-west2.es.amazonaws.com) or a hostname (i.e. search-xxxxx.us-west2.es.amazonaws.com). 
-=======
 Where cluster-endpoint can be either a URL (i.e. https://search-xxxxx.us-west-2.es.amazonaws.com) or a hostname (i.e. search-xxxxx.us-west-2.es.amazonaws.com). 
->>>>>>> 6b308cb6
 Alternatively, you can set the _AWS_PROFILE_ environment variable
 
     AWS_PROFILE=myprofile aws-es-kibana <cluster-endpoint>
